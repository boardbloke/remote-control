buildscript {
	configurations {
		all {
			resolutionStrategy {
				cacheDynamicVersionsFor 24, 'hours'
				cacheChangingModulesFor 24, 'hours'
			}
		}
	}
	repositories {
		mavenCentral()
		mavenRepo (name: "Alkemists's GitHub", url: "http://cloud.github.com/downloads/alkemist") {
			pattern = "[organisation]/[module]-[revision].[ext]"
		}
		mavenRepo name: "markdown4j", url: "http://scala-tools.org/repo-releases"
	}
	dependencies {
		classpath "markdown2book:markdown2book:1.0-SNAPSHOT", "org.apache.maven.wagon:wagon-webdav-jackrabbit:1.0-beta-6"
	}
}

dependsOnChildren()

allprojects {
	groovyVersion = "1.8.7"
	spockVersion = "0.6-groovy-1.8"
	
	spockDependency = "org.spockframework:spock-core:$spockVersion"
	groovyDependency = "org.codehaus.groovy:groovy-all:$groovyVersion"
	
	repositories {
		mavenCentral()
		mavenRepo name: "spock-snapshots", url: ["http://m2repo.spockframework.org/snapshots"]
	}
	
	apply plugin: "idea"
}

def groovyModules = [
	":module:remote-core", ":module:remote-transport-local", ":module:remote-transport-http", ":module:remote-test-utils"
]

def publishedModules = [
	":module:remote-core", ":module:remote-transport-local", ":module:remote-transport-http"
]

def publishedGroovyModules = groovyModules.findAll { it in publishedModules }

subprojects {
<<<<<<< HEAD
	version = '0.4.1-SNAPSHOT'
=======
	version = '0.5-SNAPSHOT'
>>>>>>> 28422efa
	group = 'org.codehaus.groovy.modules.remote'
	
	configurations {
		all {
			resolutionStrategy {
				cacheDynamicVersionsFor 24, 'hours'
				cacheChangingModulesFor 24, 'hours'
			}
		}
	}
	
	if (project.path in groovyModules) {
		apply plugin: "groovy"
		apply plugin: "code-quality"
		
		codeNarcConfigFileName = "${rootDir}/config/codenarc/codenarc.xml"
		
		dependencies {
			groovy groovyDependency
			testCompile spockDependency
		}
		
		if (project.hasProperty('t')) {
			test.doFirst {
				test.include "**/${t}*.class"
			}
		}
		
		test.ignoreFailures = true

		sourceCompatibility = 1.5
		targetCompatibility = 1.5
		
		configurations {
			compile.transitive = true
			testCompile.transitive = true
		}
		
		task listCompile(dependsOn: configurations.compile) << {
			println "compile classpath = ${configurations.compile.resolve().collect {File file -> file.name}.sort()}"
		}

		task listRuntime(dependsOn: configurations.runtime) << {
			println "runtime classpath = ${configurations.runtime.resolve().collect {File file -> file.name}.sort()}"
		}
	}
	
	if (project.path in publishedModules) {
		apply plugin: 'maven'
		apply plugin: 'signing'
		
		task sourcesJar(type: Jar, dependsOn: classes) { 
			classifier = 'sources' 
			from sourceSets.main.allSource
		} 

		task javadocJar(type: Jar, dependsOn: javadoc) { 
			classifier = 'javadoc' 
			from javadoc.destinationDir 
		} 

		signing {
			sign configurations.archives
		}
		
		configurations {
			deployerJars
			archives.extendsFrom signatures
		}

		artifacts {
			archives javadocJar
			archives sourcesJar
		}
		
		dependencies {
			deployerJars "org.apache.maven.wagon:wagon-http-lightweight:1.0-beta-6"
		}
		
		project.poms = [install.repositories.mavenInstaller.pom]
		
		if (project.hasProperty('codehausUsername') && project.hasProperty('codehausPassword')) {
			uploadArchives {
				project.deployer = repositories.mavenDeployer {
					beforeDeployment { MavenDeployment deployment ->
						if (signing.signatory) {
							signPom(deployment)
						}
					}
					uniqueVersion = false
					configuration = configurations.deployerJars
					repository(url: "https://nexus.codehaus.org/service/local/staging/deploy/maven2/") {
						authentication(userName: codehausUsername, password: codehausPassword)
					}
					snapshotRepository(url: "https://nexus.codehaus.org/content/repositories/snapshots/") {
						authentication(userName: codehausUsername, password: codehausPassword)
					}
					pom.project {
						name "Geb"
						description "Groovy remote control is a library for executing closures defined in one Groovy application to be executed in a different (possible remote) Groovy application."
						url "http://groovy.codehaus.org/modules/remote"
						inceptionYear "2010"
						licenses {
							license {
								name 'The Apache Software License, Version 2.0'
								url 'http://www.apache.org/licenses/LICENSE-2.0.txt'
								distribution 'repo'
							}
						}
						scm {
							url "https://github.com/alkemist/groovy-remote"
						}
						developers {
							developer {
								id "ldaley"
								name "Luke Daley"
								roles {
									role "Lead"
									role "Founder"
								}
							}
						}
					}
				}
				project.poms << project.deployer.pom 
			}
		}
		
		// Method that subprojects can use to mod the poms
		project.modifyPom = { 
			project.poms*.whenConfigured(it) 
		}
		
		// Remove test deps from all poms
		modifyPom { pom ->
			pom.dependencies.removeAll(pom.dependencies.findAll { it.scope == "test" })
		}
	}
}

project(':module:remote-core') {
	dependencies {
		testCompile project(":module:remote-transport-local"), project(":module:remote-using-lib"),
                    project(":module:remote-test-utils")
	}
}

project(':module:remote-transport-http') {
	dependencies {
		compile project(":module:remote-core"),
		        "javax.servlet:servlet-api:2.4"
		testCompile "org.mortbay.jetty:jetty:6.1.21"
	}
}

project(':module:remote-transport-local') {
	dependencies {
		compile project(":module:remote-core")
	}
}

project(':module:remote-using-lib') {
	apply plugin: "groovy"

	dependencies {
		groovy groovyDependency
		compile project(":module:remote-core")
	}
}

project(":doc:manual") {
	src = file("src")
	output = file("build/manual")
	
	task compile << {
		new markdown2book.Generator(src, output, "UTF-8").generate()
	}
	
	task copyGroovyDoc(dependsOn: publishedGroovyModules.collect { project(it) }*.groovydoc) << {
		def groovyApi = new File(output, "groovy-api")
		if (!groovyApi.exists()) {
			assert groovyApi.mkdirs()
		}
		
		publishedGroovyModules.collect { module ->
			def baseName = module[module.lastIndexOf(":") + 1 .. module.size() - 1]
			copy {
				from project(module).groovydoc.destinationDir
				into new File(groovyApi, baseName)
			}
		}
	}
	
	task assemble(dependsOn: [compile, copyGroovyDoc], overwrite: true) {}
}

project(":doc:site") {
	src = file("src")
	output = file("build/site")

	manualDir = file("$output/manual")
	thisManual = file("$manualDir/$project.version")
	
	task clean(overwrite: true) << {
		if (output.exists()) {
			assert output.deleteDir()
		}
	}
	
	task includeManual(dependsOn: project(":doc:manual").assemble, type: Sync) {
		from project(":doc:manual").output
		into project.thisManual
		
		doLast {
			ant.symlink link: "${manualDir.path}/latest", resource: thisManual.path, overwrite: true
		}
	}
	
	task copySrc(type: Copy) {
		from src
		into output
	}
	
	task compile(dependsOn: [copySrc, includeManual]) {}
	
	task upload(dependsOn: compile) << {
		if (project.hasProperty('codehausUsername') && project.hasProperty('codehausPassword')) {
			def rep = new org.apache.maven.wagon.repository.Repository("codehaus", "https://dav.codehaus.org/groovy/modules/remote")
			def auth = new org.apache.maven.wagon.authentication.AuthenticationInfo()
			auth.userName = codehausUsername
			auth.password = codehausPassword
			def wagon = new org.apache.maven.wagon.providers.webdav.WebDavWagon()
			wagon.connect(rep, auth)
		
			output.eachFile {
				if (it.directory) {
					wagon.putDirectory(it, it.name)
				} else {
					wagon.put(it, it.name)
				}
			}
		} else {
			println "Can't upload site as credentials aren't set"
		}
	}

}

task wrapper(type: Wrapper) {
	gradleVersion = '1.1'
}<|MERGE_RESOLUTION|>--- conflicted
+++ resolved
@@ -47,11 +47,7 @@
 def publishedGroovyModules = groovyModules.findAll { it in publishedModules }
 
 subprojects {
-<<<<<<< HEAD
-	version = '0.4.1-SNAPSHOT'
-=======
 	version = '0.5-SNAPSHOT'
->>>>>>> 28422efa
 	group = 'org.codehaus.groovy.modules.remote'
 	
 	configurations {
